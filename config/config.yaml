--- conflicted
+++ resolved
@@ -2,7 +2,6 @@
 run_name: "run1"
 
 # Path to MGE installation (MitoGeneExtractor-vX.X.X file)
-<<<<<<< HEAD
 mge_path: "/path/to/MitoGeneExtractor-1.9.6beta3/MitoGeneExtractor-v1.9.6beta3"
 
 # Path to samples.csv
@@ -13,18 +12,6 @@
 
 # Path to output directory. Will make final dir if it does not exist already
 output_dir: "/path/to/output/directory"
-=======
-mge_path: "./BGEE/MitoGeneExtractor-1.9.6beta3/MitoGeneExtractor-v1.9.6beta3"
-
-# Path to samples.csv
-samples_file: "./samples_files.csv"
-
-# Path to references.csv
-sequence_reference_file: "./sequence_references.csv"
-
-# Path to output directory. Will make final dir if it does not exist already
-output_dir: "./BGEE_outputs/run1"
->>>>>>> 19e69617
 
 ## MGE running parameters
 # Exonerate relative score threshold parameter
@@ -60,10 +47,7 @@
   verbose: false
 
 # Resource allocation for each rule. Memory shown in Mb (mem_mb), e.g. 2048 = 2G memory.
-<<<<<<< HEAD
 # Rules have dynamic memory scaling upon retry (mem_mb * retry #).
-=======
->>>>>>> 19e69617
 rules:
   fastp_pe_merge:
     mem_mb: 8192
@@ -102,7 +86,6 @@
     threads: 2
     
   MitoGeneExtractor_merge:
-<<<<<<< HEAD
     mem_mb: 20480
     threads: 6
     partition: medium
@@ -111,14 +94,6 @@
     mem_mb: 20480
     threads: 6
     partition: medium
-=======
-    mem_mb: 15360
-    threads: 4
-    
-  MitoGeneExtractor_concat:
-    mem_mb: 15360
-    threads: 4
->>>>>>> 19e69617
     
   rename_and_combine_cons_merge:
     mem_mb: 2048
@@ -136,7 +111,6 @@
     mem_mb: 4096
     threads: 2
     
-<<<<<<< HEAD
   human_cox1_filter_merge:
     mem_mb: 10240
     threads: 8
@@ -185,16 +159,6 @@
     mem_mb: 2048
     threads: 1
     
-=======
-  fasta_cleaner_merge:
-    mem_mb: 8192
-    threads: 4
-    
-  fasta_cleaner_concat:
-    mem_mb: 8192
-    threads: 4
-    
->>>>>>> 19e69617
   extract_stats_to_csv_merge:
     mem_mb: 4096
     threads: 4
@@ -211,7 +175,6 @@
     mem_mb: 4096
     threads: 4
     
-<<<<<<< HEAD
   remove_fasta_cleaner_files:
     mem_mb: 4096
     threads: 4
@@ -219,9 +182,7 @@
   remove_exonerate_intermediates:
     mem_mb: 4096
     threads: 2
-    
-=======
->>>>>>> 19e69617
+
   cleanup_files:
     mem_mb: 1024
     threads: 1